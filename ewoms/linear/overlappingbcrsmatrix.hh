--- conflicted
+++ resolved
@@ -143,18 +143,6 @@
     /*!
      * \brief Assign and syncronize the overlapping matrix from a non-overlapping one.
      */
-<<<<<<< HEAD
-    template <class JacobianMatrix>
-    void assignAdd(const JacobianMatrix& jacobian)
-    {
-        assignAdd( jacobian.matrix() );
-    }
-
-    /*!
-     * \brief Assign and syncronize the overlapping matrix from a non-overlapping one.
-     */
-=======
->>>>>>> 3930a9f7
     void assignAdd(const ParentType& nativeMatrix)
     {
         // copy the native entries
