--- conflicted
+++ resolved
@@ -131,19 +131,11 @@
         solverWrapper_.cleanup();
     }
 
-<<<<<<< HEAD
-    std::pair< bool,int > runSolver_(std::shared_ptr<RawLinearSolver> solver)
-    {
-        Dune::InverseOperatorResult result;
-        solver->apply(*this->overlappingx_, *this->overlappingb_, result);
-        return std::make_pair( result.converged, result.iterations );
-=======
     std::pair<bool, int> runSolver_(std::shared_ptr<RawLinearSolver> solver)
     {
         Dune::InverseOperatorResult result;
         solver->apply(*this->overlappingx_, *this->overlappingb_, result);
         return std::make_pair(result.converged, result.iterations);
->>>>>>> 3930a9f7
     }
 
     LinearSolverWrapper solverWrapper_;
