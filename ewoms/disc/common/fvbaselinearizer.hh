// -*- mode: C++; tab-width: 4; indent-tabs-mode: nil; c-basic-offset: 4 -*-
// vi: set et ts=4 sw=4 sts=4:
/*
  This file is part of the Open Porous Media project (OPM).

  OPM is free software: you can redistribute it and/or modify
  it under the terms of the GNU General Public License as published by
  the Free Software Foundation, either version 2 of the License, or
  (at your option) any later version.

  OPM is distributed in the hope that it will be useful,
  but WITHOUT ANY WARRANTY; without even the implied warranty of
  MERCHANTABILITY or FITNESS FOR A PARTICULAR PURPOSE.  See the
  GNU General Public License for more details.

  You should have received a copy of the GNU General Public License
  along with OPM.  If not, see <http://www.gnu.org/licenses/>.

  Consult the COPYING file in the top-level source directory of this
  module for the precise wording of the license and the list of
  copyright holders.
*/
/*!
 * \file
 *
 * \copydoc Ewoms::FvBaseLinearizer
 */
#ifndef EWOMS_FV_BASE_LINEARIZER_HH
#define EWOMS_FV_BASE_LINEARIZER_HH

#include "fvbaseproperties.hh"

#include <ewoms/parallel/gridcommhandles.hh>
#include <ewoms/parallel/threadmanager.hh>
#include <ewoms/parallel/threadedentityiterator.hh>
#include <ewoms/disc/common/baseauxiliarymodule.hh>

#include <opm/material/common/Exceptions.hpp>

#include <dune/common/version.hh>
#include <dune/common/fvector.hh>
#include <dune/common/fmatrix.hh>

#include <type_traits>
#include <iostream>
#include <vector>
#include <thread>
#include <set>

namespace Ewoms {
// forward declarations
template<class TypeTag>
class EcfvDiscretization;


/*!
 * \ingroup FiniteVolumeDiscretizations
 *
 * \brief The common code for the linearizers of non-linear systems of equations
 *
 * This class assumes that these system of equations to be linearized are stemming from
 * models that use an finite volume scheme for spatial discretization and an Euler
 * scheme for time discretization.
 */
template<class TypeTag>
class FvBaseLinearizer
{
//! \cond SKIP_THIS
    typedef typename GET_PROP_TYPE(TypeTag, Model) Model;
    typedef typename GET_PROP_TYPE(TypeTag, Discretization) Discretization;
    typedef typename GET_PROP_TYPE(TypeTag, Problem) Problem;
    typedef typename GET_PROP_TYPE(TypeTag, Simulator) Simulator;
    typedef typename GET_PROP_TYPE(TypeTag, GridView) GridView;
    typedef typename GET_PROP_TYPE(TypeTag, Scalar) Scalar;
    typedef typename GET_PROP_TYPE(TypeTag, Evaluation) Evaluation;
    typedef typename GET_PROP_TYPE(TypeTag, DofMapper) DofMapper;
    typedef typename GET_PROP_TYPE(TypeTag, ElementMapper) ElementMapper;
    typedef typename GET_PROP_TYPE(TypeTag, ElementContext) ElementContext;

    typedef typename GET_PROP_TYPE(TypeTag, SolutionVector) SolutionVector;
    typedef typename GET_PROP_TYPE(TypeTag, GlobalEqVector) GlobalEqVector;
    typedef typename GET_PROP_TYPE(TypeTag, JacobianMatrix) JacobianMatrix;
    typedef typename GET_PROP_TYPE(TypeTag, EqVector) EqVector;
    typedef typename GET_PROP_TYPE(TypeTag, Constraints) Constraints;
    typedef typename GET_PROP_TYPE(TypeTag, Stencil) Stencil;
    typedef typename GET_PROP_TYPE(TypeTag, ThreadManager) ThreadManager;

    typedef typename GET_PROP_TYPE(TypeTag, DiscreteFunctionSpace) DiscreteFunctionSpace;

    typedef typename GET_PROP_TYPE(TypeTag, GridCommHandleFactory) GridCommHandleFactory;

    typedef Opm::MathToolbox<Evaluation> Toolbox;

    typedef typename GridView::template Codim<0>::Entity Element;
    typedef typename GridView::template Codim<0>::Iterator ElementIterator;

    typedef GlobalEqVector Vector;

    typedef typename JacobianMatrix :: Matrix       Matrix;

    enum { numEq = GET_PROP_VALUE(TypeTag, NumEq) };
    enum { historySize = GET_PROP_VALUE(TypeTag, TimeDiscHistorySize) };

    typedef typename JacobianMatrix :: block_type   MatrixBlock;
    typedef Dune::FieldVector<Scalar, numEq>        VectorBlock;

    static const bool linearizeNonLocalElements = GET_PROP_VALUE(TypeTag, LinearizeNonLocalElements);

    // copying the linearizer is not a good idea
    FvBaseLinearizer(const FvBaseLinearizer&);
//! \endcond

public:
<<<<<<< HEAD
    FvBaseLinearizer(const DiscreteFunctionSpace& space)
         : space_( space ),
           jacobian_()
=======
    FvBaseLinearizer()
        : jacobian_()
>>>>>>> 13611caa
    {
        simulatorPtr_ = 0;
    }

    ~FvBaseLinearizer()
    {
        auto it = elementCtx_.begin();
        const auto& endIt = elementCtx_.end();
        for (; it != endIt; ++it)
            delete *it;
    }

    /*!
     * \brief Register all run-time parameters for the Jacobian linearizer.
     */
    static void registerParameters()
    { }

    /*!
     * \brief Initialize the linearizer.
     *
     * At this point we can assume that all objects in the simulator
     * have been allocated. We cannot assume that they are fully
     * initialized, though.
     *
     * \copydetails Doxygen::simulatorParam
     */
    void init(Simulator& simulator)
    {
        simulatorPtr_ = &simulator;
        eraseMatrix();
    }

    /*!
     * \brief Causes the Jacobian matrix to be recreated from scratch before the next
     *        iteration.
     *
     * This method is usally called if the sparsity pattern has changed for some
     * reason. (e.g. by modifications of the grid or changes of the auxiliary equations.)
     */
    void eraseMatrix()
    {
        jacobian_.reset();
    }

    /*!
     * \brief Linearize the full system of non-linear equations.
     *
     * This means the spatial domain plus all auxiliary equations.
     */
    void linearize()
    {
        linearizeDomain();
        linearizeAuxiliaryEquations();
    }

    /*!
     * \brief Linearize the part of the non-linear system of equations that is associated
     *        with the spatial domain.
     *
     * That means that the global Jacobian of the residual is assembled and the residual
     * is evaluated for the current solution.
     *
     * The current state of affairs (esp. the previous and the current solutions) is
     * represented by the model object.
     */
    void linearizeDomain()
    {
        // we defer the initialization of the Jacobian matrix until here because the
        // auxiliary modules usually assume the problem, model and grid to be fully
        // initialized...
        if (!jacobian_)
            initFirstIteration_();

        int succeeded;
        try {
            linearize_();
            succeeded = 1;
        }
        catch (const std::exception& e)
        {
            std::cout << "rank " << simulator_().gridView().comm().rank()
                      << " caught an exception while linearizing:" << e.what()
                      << "\n"  << std::flush;
            succeeded = 0;
        }
#if ! DUNE_VERSION_NEWER(DUNE_COMMON, 2,5)
        catch (const Dune::Exception& e)
        {
            std::cout << "rank " << simulator_().gridView().comm().rank()
                      << " caught an exception while linearizing:" << e.what()
                      << "\n"  << std::flush;
            succeeded = 0;
        }
#endif
        catch (...)
        {
            std::cout << "rank " << simulator_().gridView().comm().rank()
                      << " caught an exception while linearizing"
                      << "\n"  << std::flush;
            succeeded = 0;
        }
        succeeded = gridView_().comm().min(succeeded);

        if (!succeeded)
            throw Opm::NumericalIssue("A process did not succeed in linearizing the system");
    }

    void finalize()
    {
<<<<<<< HEAD
        jacobian_->finalize();
=======
        jacobian_->communicate();
>>>>>>> 13611caa
    }

    /*!
     * \brief Linearize the part of the non-linear system of equations that is associated
     *        with the spatial domain.
     */
    void linearizeAuxiliaryEquations()
    {
        auto& model = model_();
        const auto& comm = simulator_().gridView().comm();
        for (unsigned auxModIdx = 0; auxModIdx < model.numAuxiliaryModules(); ++auxModIdx) {
            bool succeeded = true;
            try {
                model.auxiliaryModule(auxModIdx)->linearize(*jacobian_, residual_);
            }
            catch (const std::exception& e) {
                succeeded = false;

                std::cout << "rank " << simulator_().gridView().comm().rank()
                          << " caught an exception while linearizing:" << e.what()
                          << "\n"  << std::flush;
            }
#if ! DUNE_VERSION_NEWER(DUNE_COMMON, 2,5)
            catch (const Dune::Exception& e)
            {
                succeeded = false;

                std::cout << "rank " << simulator_().gridView().comm().rank()
                          << " caught an exception while linearizing:" << e.what()
                          << "\n"  << std::flush;
            }
#endif

            succeeded = comm.min(succeeded);

            if (!succeeded)
                throw Opm::NumericalIssue("linearization of an auxilary equation failed");
        }
    }

    /*!
     * \brief Return constant reference to global Jacobian matrix implementation (deprecated).
     */
    const Matrix& matrix() const
    { return jacobian_->matrix(); }

    Matrix& matrix()
    { return jacobian_->matrix(); }

    /*!
     * \brief Return constant reference to global Jacobian matrix backend.
     */
    const JacobianMatrix& jacobian() const
    { return *jacobian_; }

    JacobianMatrix& jacobian()
    { return *jacobian_; }

    /*!
     * \brief Return constant reference to global residual vector.
     */
    const GlobalEqVector& residual() const
    { return residual_; }

    GlobalEqVector& residual()
    { return residual_; }

    /*!
     * \brief Returns the map of constraint degrees of freedom.
     *
     * (This object is only non-empty if the EnableConstraints property is true.)
     */
    const std::map<unsigned, Constraints>& constraintsMap() const
    { return constraintsMap_; }

private:
    Simulator& simulator_()
    { return *simulatorPtr_; }
    const Simulator& simulator_() const
    { return *simulatorPtr_; }

    Problem& problem_()
    { return simulator_().problem(); }
    const Problem& problem_() const
    { return simulator_().problem(); }

    Model& model_()
    { return simulator_().model(); }
    const Model& model_() const
    { return simulator_().model(); }

    const GridView& gridView_() const
    { return problem_().gridView(); }

    const ElementMapper& elementMapper_() const
    { return model_().elementMapper(); }

    const DofMapper& dofMapper_() const
    { return model_().dofMapper(); }

    void initFirstIteration_()
    {
        // initialize the BCRS matrix for the Jacobian of the residual function
        createMatrix_();

        // initialize the Jacobian matrix and the vector for the residual function
        residual_.resize(model_().numTotalDof());
        resetSystem_();

        // create the per-thread context objects
        elementCtx_.resize(ThreadManager::maxThreads());
        for (unsigned threadId = 0; threadId != ThreadManager::maxThreads(); ++ threadId)
            elementCtx_[threadId] = new ElementContext(simulator_());
    }

    // Construct the BCRS matrix for the Jacobian of the residual function
    void createMatrix_()
    {
        const auto& model = model_();
        Stencil stencil(gridView_(), model_().dofMapper() );

        // for the main model, find out the global indices of the neighboring degrees of
        // freedom of each primary degree of freedom
        typedef std::set< unsigned > NeighborSet;
        std::vector<NeighborSet> sparsityPattern( model.numTotalDof() );

        ElementIterator elemIt = gridView_().template begin<0>();
        const ElementIterator elemEndIt = gridView_().template end<0>();
        for (; elemIt != elemEndIt; ++elemIt) {
            const Element& elem = *elemIt;
            stencil.update(elem);

            for (unsigned primaryDofIdx = 0; primaryDofIdx < stencil.numPrimaryDof(); ++primaryDofIdx) {
                unsigned myIdx = stencil.globalSpaceIndex(primaryDofIdx);

                for (unsigned dofIdx = 0; dofIdx < stencil.numDof(); ++dofIdx) {
                    unsigned neighborIdx = stencil.globalSpaceIndex(dofIdx);
                    sparsityPattern[myIdx].insert(neighborIdx);
                }
            }
        }

        // add the additional neighbors and degrees of freedom caused by the auxiliary
        // equations
        size_t numAuxMod = model.numAuxiliaryModules();
        for (unsigned auxModIdx = 0; auxModIdx < numAuxMod; ++auxModIdx)
            model.auxiliaryModule(auxModIdx)->addNeighbors( sparsityPattern );

        // allocate raw matrix
        jacobian_.reset( new JacobianMatrix( simulator_() ) );

        // create matrix structure based on sparsity pattern
        jacobian_->reserve( sparsityPattern );
    }

    // reset the global linear system of equations.
    void resetSystem_()
    {
        residual_ = 0.0;
        // zero all matrix entries
        jacobian_->clear();
    }

    // query the problem for all constraint degrees of freedom. note that this method is
    // quite involved and is thus relatively slow.
    void updateConstraintsMap_()
    {
        if (!enableConstraints_())
            // constraints are not explictly enabled, so we don't need to consider them!
            return;

        constraintsMap_.clear();

        // loop over all elements...
        ThreadedEntityIterator<GridView, /*codim=*/0> threadedElemIt(gridView_());
#ifdef _OPENMP
#pragma omp parallel
#endif
        {
            unsigned threadId = ThreadManager::threadId();
            ElementIterator elemIt = threadedElemIt.beginParallel();
            for (; !threadedElemIt.isFinished(elemIt); elemIt = threadedElemIt.increment()) {
                // create an element context (the solution-based quantities are not
                // available here!)
                const Element& elem = *elemIt;
                ElementContext& elemCtx = *elementCtx_[threadId];
                elemCtx.updateStencil(elem);

                // check if the problem wants to constrain any degree of the current
                // element's freedom. if yes, add the constraint to the map.
                for (unsigned primaryDofIdx = 0;
                     primaryDofIdx < elemCtx.numPrimaryDof(/*timeIdx=*/0);
                     ++ primaryDofIdx)
                {
                    Constraints constraints;
                    elemCtx.problem().constraints(constraints,
                                                  elemCtx,
                                                  primaryDofIdx,
                                                  /*timeIdx=*/0);
                    if (constraints.isActive()) {
                        unsigned globI = elemCtx.globalSpaceIndex(primaryDofIdx, /*timeIdx=*/0);
                        constraintsMap_[globI] = constraints;
                        continue;
                    }
                }
            }
        }
    }

    // linearize the whole system
    void linearize_()
    {
        resetSystem_();

        // before the first iteration of each time step, we need to update the
        // constraints. (i.e., we assume that constraints can be time dependent, but they
        // can't depend on the solution.)
        if (model_().newtonMethod().numIterations() == 0)
            updateConstraintsMap_();

        applyConstraintsToSolution_();

        // relinearize the elements...
        ThreadedEntityIterator<GridView, /*codim=*/0> threadedElemIt(gridView_());
#ifdef _OPENMP
#pragma omp parallel
#endif
        {
            ElementIterator elemIt = threadedElemIt.beginParallel();
            ElementIterator nextElemIt = elemIt;
            for (; !threadedElemIt.isFinished(elemIt); elemIt = nextElemIt) {
                // give the model and the problem a chance to prefetch the data required
                // to linearize the next element, but only if we need to consider it
                nextElemIt = threadedElemIt.increment();
                if (!threadedElemIt.isFinished(nextElemIt)) {
                    const auto& nextElem = *nextElemIt;
                    if (linearizeNonLocalElements
                        || nextElem.partitionType() == Dune::InteriorEntity)
                    {
                        model_().prefetch(nextElem);
                        problem_().prefetch(nextElem);
                    }
                }

                const Element& elem = *elemIt;
                if (!linearizeNonLocalElements && elem.partitionType() != Dune::InteriorEntity)
                    continue;

                linearizeElement_(elem);
            }
        }

        applyConstraintsToLinearization_();
    }

    // linearize an element in the interior of the process' grid partition
    void linearizeElement_(const Element& elem)
    {
        unsigned threadId = ThreadManager::threadId();

        ElementContext *elementCtx = elementCtx_[threadId];
        auto& localLinearizer = model_().localLinearizer(threadId);

        // the actual work of linearization is done by the local linearizer class
        localLinearizer.linearize(*elementCtx, elem);

        // update the right hand side and the Jacobian matrix
        if (GET_PROP_VALUE(TypeTag, UseLinearizationLock))
            globalMatrixMutex_.lock();

        size_t numPrimaryDof = elementCtx->numPrimaryDof(/*timeIdx=*/0);
        for (unsigned primaryDofIdx = 0; primaryDofIdx < numPrimaryDof; ++ primaryDofIdx) {
            unsigned globI = elementCtx->globalSpaceIndex(/*spaceIdx=*/primaryDofIdx, /*timeIdx=*/0);

            // update the right hand side
            residual_[globI] += localLinearizer.residual(primaryDofIdx);

            // update the global Jacobian matrix
            for (unsigned dofIdx = 0; dofIdx < elementCtx->numDof(/*timeIdx=*/0); ++ dofIdx) {
                unsigned globJ = elementCtx->globalSpaceIndex(/*spaceIdx=*/dofIdx, /*timeIdx=*/0);

                jacobian_->addBlock( globJ, globI, localLinearizer.jacobian(dofIdx, primaryDofIdx) );
            }
        }

        if (GET_PROP_VALUE(TypeTag, UseLinearizationLock))
            globalMatrixMutex_.unlock();
    }

    // apply the constraints to the solution. (i.e., the solution of constraint degrees
    // of freedom is set to the value of the constraint.)
    void applyConstraintsToSolution_()
    {
        if (!enableConstraints_())
            return;

        // TODO: assuming a history size of 2 only works for Euler time discretizations!
        auto& sol = model_().solution(/*timeIdx=*/0);
        auto& oldSol = model_().solution(/*timeIdx=*/1);

        auto it = constraintsMap_.begin();
        const auto& endIt = constraintsMap_.end();
        for (; it != endIt; ++it) {
            sol[it->first] = it->second;
            oldSol[it->first] = it->second;
        }
    }

    // apply the constraints to the linearization. (i.e., for constrain degrees of
    // freedom the Jacobian matrix maps to identity and the residual is zero)
    void applyConstraintsToLinearization_()
    {
        if (!enableConstraints_())
            return;

        auto it = constraintsMap_.begin();
        const auto& endIt = constraintsMap_.end();
        for (; it != endIt; ++it) {
            unsigned constraintDofIdx = it->first;

            // reset the column of the Jacobian matrix
            // put an identity matrix on the main diagonal of the Jacobian
            jacobian_->clearRow( constraintDofIdx, Scalar(1) );

            // make the right-hand side of constraint DOFs zero
            residual_[constraintDofIdx] = 0.0;
        }
    }

    static bool enableConstraints_()
    { return GET_PROP_VALUE(TypeTag, EnableConstraints); }

    const DiscreteFunctionSpace& space_;

    Simulator *simulatorPtr_;
    std::vector<ElementContext*> elementCtx_;

    // The constraint equations (only non-empty if the
    // EnableConstraints property is true)
    std::map<unsigned, Constraints> constraintsMap_;

    // the jacobian matrix
    std::unique_ptr< JacobianMatrix > jacobian_;

    // the right-hand side
    GlobalEqVector residual_;


    std::mutex globalMatrixMutex_;
};

} // namespace Ewoms

#endif<|MERGE_RESOLUTION|>--- conflicted
+++ resolved
@@ -85,8 +85,6 @@
     typedef typename GET_PROP_TYPE(TypeTag, Stencil) Stencil;
     typedef typename GET_PROP_TYPE(TypeTag, ThreadManager) ThreadManager;
 
-    typedef typename GET_PROP_TYPE(TypeTag, DiscreteFunctionSpace) DiscreteFunctionSpace;
-
     typedef typename GET_PROP_TYPE(TypeTag, GridCommHandleFactory) GridCommHandleFactory;
 
     typedef Opm::MathToolbox<Evaluation> Toolbox;
@@ -111,14 +109,8 @@
 //! \endcond
 
 public:
-<<<<<<< HEAD
-    FvBaseLinearizer(const DiscreteFunctionSpace& space)
-         : space_( space ),
-           jacobian_()
-=======
     FvBaseLinearizer()
         : jacobian_()
->>>>>>> 13611caa
     {
         simulatorPtr_ = 0;
     }
@@ -229,11 +221,7 @@
 
     void finalize()
     {
-<<<<<<< HEAD
         jacobian_->finalize();
-=======
-        jacobian_->communicate();
->>>>>>> 13611caa
     }
 
     /*!
@@ -566,8 +554,6 @@
     static bool enableConstraints_()
     { return GET_PROP_VALUE(TypeTag, EnableConstraints); }
 
-    const DiscreteFunctionSpace& space_;
-
     Simulator *simulatorPtr_;
     std::vector<ElementContext*> elementCtx_;
 
