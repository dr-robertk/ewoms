// -*- mode: C++; tab-width: 4; indent-tabs-mode: nil; c-basic-offset: 4 -*-
// vi: set et ts=4 sw=4 sts=4:
/*
  This file is part of the Open Porous Media project (OPM).

  OPM is free software: you can redistribute it and/or modify
  it under the terms of the GNU General Public License as published by
  the Free Software Foundation, either version 2 of the License, or
  (at your option) any later version.

  OPM is distributed in the hope that it will be useful,
  but WITHOUT ANY WARRANTY; without even the implied warranty of
  MERCHANTABILITY or FITNESS FOR A PARTICULAR PURPOSE.  See the
  GNU General Public License for more details.

  You should have received a copy of the GNU General Public License
  along with OPM.  If not, see <http://www.gnu.org/licenses/>.

  Consult the COPYING file in the top-level source directory of this
  module for the precise wording of the license and the list of
  copyright holders.
*/
/**
 * \file
 *
 * \copydoc Ewoms::EclPeacemanWell
 */
#ifndef EWOMS_ECL_PEACEMAN_WELL_HH
#define EWOMS_ECL_PEACEMAN_WELL_HH

#include <ewoms/models/blackoil/blackoilproperties.hh>
#include <ewoms/disc/common/baseauxiliarymodule.hh>
#include <ewoms/common/propertysystem.hh>
#include <ewoms/common/alignedallocator.hh>

#include <opm/material/fluidstates/CompositionalFluidState.hpp>
#include <opm/material/densead/Evaluation.hpp>
#include <opm/material/densead/Math.hpp>
#include <opm/material/common/Valgrind.hpp>
#include <opm/material/common/Exceptions.hpp>

#include <dune/common/fmatrix.hh>
#include <dune/common/version.hh>
#include <dune/geometry/referenceelements.hh>

#include <map>

namespace Ewoms {

template <class TypeTag>
class EcfvDiscretization;

/*!
 * \ingroup EclBlackOilSimulator
 *
 * \brief The well model of Peaceman.
 *
 * This class is tailored for the element centered finite volume
 * discretization, assumes a vertical borehole and is intended to be
 * used by the EclWellManager.
 *
 * See:
 *
 * Z. Chen, G. Huan, Y. Ma: Computational Methods for Multiphase
 * Flows in Porous Media, 1st edition, SIAM, 2006, pp. 445-446
 *
 * and
 *
 * D. W. Peaceman: Interpretation of well-block pressures in numerical
 * reservoir simulation, The 52nd Annual SPE Fall Technical Conference
 * and Exhibition, Denver, CO., 1977
 */
template <class TypeTag>
class EclPeacemanWell : public BaseAuxiliaryModule<TypeTag>
{
    typedef BaseAuxiliaryModule<TypeTag> AuxModule;

    typedef typename AuxModule::NeighborSet NeighborSet;
    typedef typename GET_PROP_TYPE(TypeTag, JacobianMatrix) JacobianMatrix;
    typedef typename GET_PROP_TYPE(TypeTag, SolutionVector) SolutionVector;
    typedef typename GET_PROP_TYPE(TypeTag, GlobalEqVector) GlobalEqVector;

    typedef typename GET_PROP_TYPE(TypeTag, Scalar) Scalar;
    typedef typename GET_PROP_TYPE(TypeTag, Evaluation) Evaluation;
    typedef typename GET_PROP_TYPE(TypeTag, Discretization) Discretization;
    typedef typename GET_PROP_TYPE(TypeTag, FluidSystem) FluidSystem;
    typedef typename GET_PROP_TYPE(TypeTag, Simulator) Simulator;
    typedef typename GET_PROP_TYPE(TypeTag, ElementContext) ElementContext;
    typedef typename GET_PROP_TYPE(TypeTag, IntensiveQuantities) IntensiveQuantities;
    typedef typename GET_PROP_TYPE(TypeTag, RateVector) RateVector;
    typedef typename GET_PROP_TYPE(TypeTag, GridView) GridView;

    typedef Opm::MathToolbox<Evaluation> Toolbox;

    typedef typename GridView::template Codim<0>::Entity        Element;
    typedef Element  ElementStorage;

    // the dimension of the simulator's world
    static const int dimWorld = GridView::dimensionworld;

    // convenient access to the number of phases and the number of
    // components
    static const unsigned numComponents = GET_PROP_VALUE(TypeTag, NumComponents);
    static const unsigned numPhases = GET_PROP_VALUE(TypeTag, NumPhases);

    // convenient access to the phase and component indices. If the compiler bails out
    // here, you're probably using an incompatible fluid system. This class has only been
    // tested with Opm::FluidSystems::BlackOil...
    static const unsigned gasPhaseIdx = FluidSystem::gasPhaseIdx;
    static const unsigned oilPhaseIdx = FluidSystem::oilPhaseIdx;
    static const unsigned waterPhaseIdx = FluidSystem::waterPhaseIdx;

    static const unsigned oilCompIdx = FluidSystem::oilCompIdx;
    static const unsigned waterCompIdx = FluidSystem::waterCompIdx;
    static const unsigned gasCompIdx = FluidSystem::gasCompIdx;

    static const unsigned numModelEq = GET_PROP_VALUE(TypeTag, NumEq);
    static const unsigned conti0EqIdx = GET_PROP_TYPE(TypeTag, Indices)::conti0EqIdx;
    static const unsigned contiEnergyEqIdx = GET_PROP_TYPE(TypeTag, Indices)::contiEnergyEqIdx;

    static constexpr unsigned historySize = GET_PROP_VALUE(TypeTag, TimeDiscHistorySize);

    static constexpr bool enableEnergy = GET_PROP_VALUE(TypeTag, EnableEnergy);

    typedef Opm::CompositionalFluidState<Scalar, FluidSystem, /*storeEnthalpy=*/true> FluidState;
    typedef Dune::FieldMatrix<Scalar, dimWorld, dimWorld> DimMatrix;

    // all quantities that need to be stored per degree of freedom that intersects the
    // well.
    struct DofVariables {
        DofVariables() = default;
        DofVariables(const DofVariables&) = default;

        // retrieve the solution dependent quantities that are only updated at the
        // beginning of a time step from the IntensiveQuantities of the model
        void updateBeginTimestep(const IntensiveQuantities& intQuants OPM_UNUSED)
        {}

        // retrieve the solution dependent quantities from the IntensiveQuantities of the
        // model
        void update(const IntensiveQuantities& intQuants)
        {
            const auto& fs = intQuants.fluidState();
            for (unsigned phaseIdx = 0; phaseIdx < numPhases; ++phaseIdx) {
                if (!FluidSystem::phaseIsActive(phaseIdx))
                    continue;

                pressure[phaseIdx] = fs.pressure(phaseIdx);
                density[phaseIdx] = fs.density(phaseIdx);
                mobility[phaseIdx] = intQuants.mobility(phaseIdx);
            }

            for (unsigned compIdx = 0; compIdx < numComponents; ++compIdx) {
                oilMassFraction[compIdx] = fs.massFraction(oilPhaseIdx, compIdx);
                gasMassFraction[compIdx] = fs.massFraction(gasPhaseIdx, compIdx);
            }
        }

        // the depth of the centroid of the DOF
        Scalar depth;

        // the volume in m^3 of the DOF
        Scalar totalVolume;

        // the effective size of an element in each direction. This is defined as the
        // distance of the face centers along the respective axis.
        std::array<Scalar, dimWorld> effectiveSize;

        // the intrinsic permeability matrix for the degree of freedom
        DimMatrix permeability;

        // the effective permeability of the connection. usually that's the geometric
        // mean of the X and Y permeabilities of the DOF times the DOF's height
        Scalar effectivePermeability;

        // The connection transmissibility factor to be used for a given DOF. this is
        // usually computed from the values above but it can be explicitly specified by
        // the user...
        Scalar connectionTransmissibilityFactor;

        // the radius of the well for the given degree of freedom
        Scalar boreholeRadius;

        // The skin factor of the well at the given degree of freedom
        Scalar skinFactor;

        //////////////
        // the following quantities depend on the considered solution and are thus updated
        // at the beginning of each Newton-Raphson iteration.
        //////////////

        // the phase pressures inside a DOF
        std::array<Evaluation, numPhases> pressure;

        // the phase densities at the DOF
        std::array<Evaluation, numPhases> density;

        // the phase mobilities of the DOF
        std::array<Evaluation, numPhases> mobility;

        // the composition of the oil phase at the DOF
        std::array<Evaluation, numComponents> oilMassFraction;

        // the composition of the gas phase at the DOF
        std::array<Evaluation, numComponents> gasMassFraction;

        ElementStorage element;
        unsigned pvtRegionIdx;
        unsigned localDofIdx;
    };

    // some safety checks/caveats
    static_assert(std::is_same<Discretization, EcfvDiscretization<TypeTag> >::value,
                  "The Peaceman well model is only implemented for the "
                  "element-centered finite volume discretization!");
    static_assert(dimWorld == 3,
                  "The Peaceman well model is only implemented for 3D grids!");

public:
    enum ControlMode {
        BottomHolePressure,
        TubingHeadPressure,
        VolumetricSurfaceRate,
        VolumetricReservoirRate
    };

    enum WellType {
        Undefined,
        Injector,
        Producer
    };

    enum WellStatus {
        // production/injection is ongoing
        Open,

        // no production/injection, but well is only closed above the reservoir, so cross
        // flow is possible
        Closed,

        // well is completely separated from the reservoir, e.g. by filling it with
        // concrete.
        Shut
    };

    EclPeacemanWell(const Simulator& simulator)
        : simulator_(simulator)
    {
        // set the initial status of the well
        wellType_ = Undefined;
        wellStatus_ = Shut;
        controlMode_ = BottomHolePressure;

        wellTotalVolume_ = 0.0;

        bhpLimit_ = 0.0;
        thpLimit_ = 0.0;

        targetBottomHolePressure_ = 0.0;
        actualBottomHolePressure_ = 0.0;
        maximumSurfaceRate_ = 0.0;
        maximumReservoirRate_ = 0.0;

        actualWeightedSurfaceRate_ = 0.0;
        actualWeightedResvRate_ = 0.0;
        for (unsigned phaseIdx = 0; phaseIdx < numPhases; ++ phaseIdx) {
            actualSurfaceRates_[phaseIdx] = 0.0;
            actualResvRates_[phaseIdx] = 0.0;

            volumetricWeight_[phaseIdx] = 0.0;
        }

        refDepth_ = 0.0;

        // set the composition of the injected fluids based. If
        // somebody is stupid enough to inject oil, we assume he wants
        // to loose his fortune on dry oil...
        for (unsigned phaseIdx = 0; phaseIdx < numPhases; ++ phaseIdx)
            for (unsigned compIdx = 0; compIdx < numComponents; ++ compIdx)
                injectionFluidState_.setMoleFraction(phaseIdx, compIdx, 0.0);
        injectionFluidState_.setMoleFraction(gasPhaseIdx, gasCompIdx, 1.0);
        injectionFluidState_.setMoleFraction(waterPhaseIdx, waterCompIdx, 1.0);
        injectionFluidState_.setMoleFraction(oilPhaseIdx, oilCompIdx, 1.0);

        // set the temperature to 25 deg C, just so that it is set
        injectionFluidState_.setTemperature(273.15 + 25);

        injectedPhaseIdx_ = oilPhaseIdx;
    }

    /*!
     * \copydoc Ewoms::BaseAuxiliaryModule::numDofs()
     */
    virtual unsigned numDofs() const
    { return 1; }

    /*!
     * \copydoc Ewoms::BaseAuxiliaryModule::addNeighbors()
     */
    virtual void addNeighbors(std::vector<NeighborSet>& neighbors) const
    {
        int wellGlobalDof = AuxModule::localToGlobalDof(/*localDofIdx=*/0);

        // the well's bottom hole pressure always affects itself...
        neighbors[wellGlobalDof].insert(wellGlobalDof);

        // add the grid DOFs which are influenced by the well, and add the well dof to
        // the ones neighboring the grid ones
        auto wellDofIt = dofVariables_.begin();
        const auto& wellDofEndIt = dofVariables_.end();
        for (; wellDofIt != wellDofEndIt; ++ wellDofIt) {
            neighbors[wellGlobalDof].insert(wellDofIt->first);
            neighbors[wellDofIt->first].insert(wellGlobalDof);
        }
    }

    /*!
     * \copydoc Ewoms::BaseAuxiliaryModule::addNeighbors()
     */
    virtual void applyInitial()
    {
        auto& sol = const_cast<SolutionVector&>(simulator_.model().solution(/*timeIdx=*/0));

        int wellGlobalDof = AuxModule::localToGlobalDof(/*localDofIdx=*/0);
        sol[wellGlobalDof] = 0.0;

        // make valgrind shut up about the DOFs for the well even if the PrimaryVariables
        // class contains some "holes" due to alignment
        Opm::Valgrind::SetDefined(sol[wellGlobalDof]);

        // also apply the initial solution of the well to the "old" time steps
        for (unsigned timeIdx = 1; timeIdx < historySize; ++timeIdx) {
            auto& oldSol = const_cast<SolutionVector&>(simulator_.model().solution(timeIdx));

            oldSol[wellGlobalDof] = sol[wellGlobalDof];
        }
    }

    /*!
     * \copydoc Ewoms::BaseAuxiliaryModule::linearize()
     */
    virtual void linearize(JacobianMatrix& matrix, GlobalEqVector& residual)
    {
        const SolutionVector& curSol = simulator_.model().solution(/*timeIdx=*/0);

        typedef Dune::FieldMatrix<Scalar, numModelEq, numModelEq> MatrixBlock;

        unsigned wellGlobalDofIdx = AuxModule::localToGlobalDof(/*localDofIdx=*/0);
        residual[wellGlobalDofIdx] = 0.0;

        MatrixBlock diagBlock;// = matrix[wellGlobalDofIdx][wellGlobalDofIdx];
        diagBlock = 0.0;
        for (unsigned i = 0; i < numModelEq; ++ i)
            diagBlock[i][i] = 1.0;

        MatrixBlock block;

        if (wellStatus() == Shut) {
            // if the well is shut, make the auxiliary DOFs a trivial equation in the
            // matrix: the main diagonal is already set to the identity matrix, the
            // off-diagonal matrix entries must be set to 0.
            auto wellDofIt = dofVariables_.begin();
            const auto& wellDofEndIt = dofVariables_.end();

            block = 0.0;
            for (; wellDofIt != wellDofEndIt; ++ wellDofIt) {
#if USE_DUNE_FEM_SOLVERS
                matrix.setBlock( wellGlobalDofIdx, wellDofIt->first, block );
                matrix.setBlock( wellDofIt->first, wellGlobalDofIdx, block );
#else
                matrix[wellGlobalDofIdx][wellDofIt->first] = 0.0;
                matrix[wellDofIt->first][wellGlobalDofIdx] = 0.0;
<<<<<<< HEAD
#endif
                residual[wellGlobalDofIdx] = 0.0;
=======
>>>>>>> a39c37fc
            }
            matrix[wellGlobalDofIdx][wellGlobalDofIdx] = diagBlock;
            residual[wellGlobalDofIdx] = 0.0;
            return;
        }
        else if (dofVariables_.empty()) {
            // the well does not feature any perforations on the local process
            matrix[wellGlobalDofIdx][wellGlobalDofIdx] = diagBlock;
            residual[wellGlobalDofIdx] = 0.0;
            return;
        }

        Scalar wellResid = wellResidual_(actualBottomHolePressure_);
        residual[wellGlobalDofIdx][0] = wellResid;

        // account for the effect of the grid DOFs which are influenced by the well on
        // the well equation and the effect of the well on the grid DOFs
        auto wellDofIt = dofVariables_.begin();
        const auto& wellDofEndIt = dofVariables_.end();

        ElementContext elemCtx(simulator_);
        for (; wellDofIt != wellDofEndIt; ++ wellDofIt) {
            unsigned gridDofIdx = wellDofIt->first;
            const auto& dofVars = *dofVariables_[gridDofIdx];
            DofVariables tmpDofVars(dofVars);
            auto priVars(curSol[gridDofIdx]);

            /////////////
            // influence of grid on well
            //auto& block = matrix[wellGlobalDofIdx][gridDofIdx];

            elemCtx.updateStencil( dofVars.element );
            block = 0.0;
            for (unsigned priVarIdx = 0; priVarIdx < numModelEq; ++priVarIdx) {
                // calculate the derivative of the well equation w.r.t. the current
                // primary variable using forward differences
                Scalar eps =
                    1e3
                    *std::numeric_limits<Scalar>::epsilon()
                    *std::max<Scalar>(1.0, priVars[priVarIdx]);
                priVars[priVarIdx] += eps;

                elemCtx.updateIntensiveQuantities(priVars, dofVars.localDofIdx, /*timeIdx=*/0);
                tmpDofVars.update(elemCtx.intensiveQuantities(dofVars.localDofIdx, /*timeIdx=*/0));

                Scalar dWellEq_dPV =
                    (wellResidual_(actualBottomHolePressure_, &tmpDofVars, gridDofIdx) - wellResid)
                    / eps;
                block[0][priVarIdx] = dWellEq_dPV;

                // go back to the original primary variables
                priVars[priVarIdx] -= eps;
            }
#if USE_DUNE_FEM_SOLVERS
            matrix.setBlock( wellGlobalDofIdx, gridDofIdx, block );
#else
            matrix[wellGlobalDofIdx][gridDofIdx] = block;
#endif

            //
            /////////////

            /////////////
            // influence of well on grid:
            RateVector q(0.0);
            RateVector modelRate;
            std::array<Scalar, numPhases> resvRates;

            elemCtx.updateIntensiveQuantities(priVars, dofVars.localDofIdx, /*timeIdx=*/0);

            const auto& fluidState = elemCtx.intensiveQuantities(dofVars.localDofIdx, /*timeIdx=*/0).fluidState();

            // first, we need the source term of the grid for the slightly disturbed well.
            Scalar eps =
                1e3
                *std::numeric_limits<Scalar>::epsilon()
                *std::max<Scalar>(1e5, actualBottomHolePressure_);
            computeVolumetricDofRates_(resvRates, actualBottomHolePressure_ + eps, *dofVariables_[gridDofIdx]);
            for (unsigned phaseIdx = 0; phaseIdx < numPhases; ++phaseIdx) {
                if (!FluidSystem::phaseIsActive(phaseIdx))
                    continue;

                modelRate.setVolumetricRate(fluidState, phaseIdx, resvRates[phaseIdx]);
                for (unsigned compIdx = 0; compIdx < numComponents; ++compIdx)
                    q[compIdx] += modelRate[compIdx];
            }

            // then, we subtract the source rates for a undisturbed well.
            computeVolumetricDofRates_(resvRates, actualBottomHolePressure_, *dofVariables_[gridDofIdx]);
            for (unsigned phaseIdx = 0; phaseIdx < numPhases; ++phaseIdx) {
                if (!FluidSystem::phaseIsActive(phaseIdx))
                    continue;

                modelRate.setVolumetricRate(fluidState, phaseIdx, resvRates[phaseIdx]);
                for (unsigned compIdx = 0; compIdx < numComponents; ++compIdx)
                    q[compIdx] -= modelRate[compIdx];
            }

            // and finally, we divide by the epsilon to get the derivative
            for (unsigned eqIdx = 0; eqIdx < numModelEq; ++eqIdx)
                q[eqIdx] /= eps;

            // now we put this derivative into the right place in the Jacobian
            // matrix. This is a bit hacky because it assumes that the model uses a mass
            // rate for each component as its first conservation equation, but we require
            // the black-oil model for now anyway, so this should not be too much of a
            // problem...
            Opm::Valgrind::CheckDefined(q);
            //auto& matrixEntry = matrix[gridDofIdx][wellGlobalDofIdx];
            //matrixEntry = 0.0;
            block = 0.0;
            for (unsigned eqIdx = 0; eqIdx < numModelEq; ++ eqIdx)
                block[eqIdx][0] = - Toolbox::value(q[eqIdx])/dofVars.totalVolume;

#if USE_DUNE_FEM_SOLVERS
            matrix.setBlock( gridDofIdx, wellGlobalDofIdx, block );
#else
            matrix[gridDofIdx][wellGlobalDofIdx] = block;
#endif

            //
            /////////////
        }

        // effect of changing the well's bottom hole pressure on the well equation
        Scalar eps =
            1e3
            *std::numeric_limits<Scalar>::epsilon()
            *std::max<Scalar>(1e7, targetBottomHolePressure_);
        Scalar wellResidStar = wellResidual_(actualBottomHolePressure_ + eps);
        diagBlock[0][0] = (wellResidStar - wellResid)/eps;

#if USE_DUNE_FEM_SOLVERS
        matrix.setBlock( wellGlobalDofIdx, wellGlobalDofIdx, diagBlock );
#else
        matrix[ wellGlobalDofIdx ][ wellGlobalDofIdx ] = diagBlock;
#endif
    }


    // reset the well to the initial state, i.e. remove all degrees of freedom...
    void clear()
    {
        dofVarsStore_.clear();
        dofVariables_.clear();
    }

    /*!
     * \brief Begin the specification of the well.
     *
     * The specification process is the following:
     *
     * beginSpec()
     * setName("FOO");
     * // add degrees of freedom to the well
     * for (dof in wellDofs)
     *    addDof(dof);
     * endSpec()
     *
     * // set the radius of the well at the dof [m].
     * // optional, if not specified, it is assumed to be 0.1524m
     * setRadius(dof, someRadius);
     *
     * // set the skin factor of the well.
     * // optional, if not specified, it is assumed to be 0
     * setSkinFactor(dof, someSkinFactor);
     *
     * // specify the phase which is supposed to be injected. (Optional,
     * // if unspecified, the well will throw an
     * // exception if it would inject something.)
     * setInjectedPhaseIndex(phaseIdx);
     *
     * // set maximum production rate at reservoir conditions
     * // (kg/s, optional, if not specified, the well is assumed to be
     * // shut for production)
     * setMaximumReservoirRate(someMassRate);
     *
     * // set maximum injection rate at reservoir conditions
     * // (kg/s, optional, if not specified, the well is assumed to be
     * // shut for injection)
     * setMinmumReservoirRate(someMassRate);
     *
     * // set the relative weight of the mass rate of a fluid phase.
     * // (Optional, if unspecified each phase exhibits a weight of 1)
     * setPhaseWeight(phaseIdx, someWeight);
     *
     * // set maximum production rate at surface conditions
     * // (kg/s, optional, if not specified, the well is assumed to be
     * // not limited by the surface rate)
     * setMaximumSurfaceRate(someMassRate);
     *
     * // set maximum production rate at surface conditions
     * // (kg/s, optional, if not specified, the well is assumed to be
     * // not limited by the surface rate)
     * setMinimumSurfaceRate(someMassRate);
     *
     * // set the minimum pressure at the bottom of the well (Pa,
     * // optional, if not specified, the well is assumes it estimates
     * // the bottom hole pressure based on the tubing head pressure
     * // assuming hydrostatic conditions.)
     * setMinimumBottomHolePressure(somePressure);
     *
     * // set the pressure at the top of the well (Pa,
     * // optional, if not specified, the tubing head pressure is
     * // assumed to be 1 bar)
     * setTubingHeadPressure(somePressure);
     *
     * // set the control mode of the well [m].
     * // optional, if not specified, it is assumed to be "BottomHolePressure"
     * setControlMode(Well::TubingHeadPressure);
     *
     * // set the tubing head pressure of the well [Pa]
     * // only require  if the control mode is "TubingHeadPressure"
     * setTubingHeadPressure(1e5);
     */
    void beginSpec()
    {
        // this is going to be set to a real value by any realistic grid. Shall we bet?
        refDepth_ = 1e100;

        // By default, take the bottom hole pressure as a given
        controlMode_ = ControlMode::BottomHolePressure;

        // use one bar for the default bottom hole and tubing head
        // pressures. For the bottom hole pressure, this is probably
        // off by at least one magnitude...
        bhpLimit_ = 1e5;
        thpLimit_ = 1e5;

        // reset the actually observed bottom hole pressure
        actualBottomHolePressure_ = 0.0;

        // By default, all fluids exhibit the weight 1.0
        for (unsigned phaseIdx = 0; phaseIdx < numPhases; ++phaseIdx)
            volumetricWeight_[phaseIdx] = 1.0;

        wellType_ = Undefined;

        wellTotalVolume_ = 0.0;
    }

    /*!
     * \brief Set the relative weight of the volumetric phase rates.
     */
    void setVolumetricPhaseWeights(Scalar oilWeight, Scalar gasWeight, Scalar waterWeight)
    {
        volumetricWeight_[oilPhaseIdx] = oilWeight;
        volumetricWeight_[gasPhaseIdx] = gasWeight;
        volumetricWeight_[waterPhaseIdx] = waterWeight;
    }

    /*!
     * \brief Return the human-readable name of the well
     *
     * Well, let's say "readable by some humans".
     */
    const std::string& name() const
    { return name_; }

    /*!
     * \brief Set the human-readable name of the well
     */
    void setName(const std::string& newName)
    { name_ = newName; }

    /*!
     * \brief Add a degree of freedom to the well.
     */
    template <class Context>
    void addDof(const Context& context, unsigned dofIdx)
    {
        unsigned globalDofIdx = context.globalSpaceIndex(dofIdx, /*timeIdx=*/0);
        if (applies(globalDofIdx))
            // we already have this DOF in the well!
            return;

        const auto& dofPos = context.pos(dofIdx, /*timeIdx=*/0);

        dofVarsStore_.push_back(DofVariables());
        dofVariables_[globalDofIdx] = &dofVarsStore_.back();
        DofVariables& dofVars = *dofVariables_[globalDofIdx];
        wellTotalVolume_ += context.model().dofTotalVolume(globalDofIdx);

        dofVars.element = context.element();

        dofVars.localDofIdx = dofIdx;
        dofVars.pvtRegionIdx = context.problem().pvtRegionIndex(context, dofIdx, /*timeIdx=*/0);
        assert(dofVars.pvtRegionIdx == 0);

        // determine the size of the element
        dofVars.effectiveSize.fill(0.0);

        // we assume all elements to be hexahedrons!
        assert(context.element().subEntities(/*codim=*/dimWorld) == 8);

        const auto& refElem = Dune::ReferenceElements<Scalar, /*dim=*/3>::cube();

        // determine the current element's effective size
        const auto& elem = context.element();
        unsigned faceIdx = 0;
        unsigned numFaces = refElem.size(/*codim=*/1);
        for (; faceIdx < numFaces; ++faceIdx) {
            const auto& faceCenterLocal = refElem.position(faceIdx, /*codim=*/1);
            const auto& faceCenter = elem.geometry().global(faceCenterLocal);

            switch (faceIdx) {
            case 0:
                dofVars.effectiveSize[0] -= faceCenter[0];
                break;
            case 1:
                dofVars.effectiveSize[0] += faceCenter[0];
                break;
            case 2:
                dofVars.effectiveSize[1] -= faceCenter[1];
                break;
            case 3:
                dofVars.effectiveSize[1] += faceCenter[1];
                break;
            case 4:
                dofVars.depth += faceCenter[2];
                dofVars.effectiveSize[2] -= faceCenter[2];
                break;
            case 5:
                dofVars.depth += faceCenter[2];
                dofVars.effectiveSize[2] += faceCenter[2];
                break;
            }
        }

        // the volume associated with the DOF
        dofVars.totalVolume = context.model().dofTotalVolume(globalDofIdx);

        // the depth of the degree of freedom
        dofVars.depth /= 2;

        // default borehole radius: 1/2 foot
        dofVars.boreholeRadius = 0.3048/2;

        // default skin factor: 0
        dofVars.skinFactor = 0;

        // the intrinsic permeability tensor of the DOF
        const auto& K = context.problem().intrinsicPermeability(context, dofIdx, /*timeIdx=*/0);
        dofVars.permeability = K;

        // default the effective permeability: Geometric mean of the x and y components
        // of the intrinsic permeability of DOF times the DOF's height.
        assert(K[0][0] > 0);
        assert(K[1][1] > 0);
        dofVars.effectivePermeability =
            std::sqrt(K[0][0]*K[1][1])*dofVars.effectiveSize[2];

        // from that, compute the default connection transmissibility factor
        computeConnectionTransmissibilityFactor_(globalDofIdx);

        // we assume that the z-coordinate represents depth (and not
        // height) here...
        if (dofPos[2] < refDepth_)
            refDepth_ = dofPos[2];
    }

    /*!
     * \brief Finalize the specification of the borehole.
     */
    void endSpec()
    {
        const auto& comm = simulator_.gridView().comm();

        int nTotal = dofVariables_.size();
        nTotal = comm.sum(nTotal);
        if (nTotal == 0) {
            // well does not penetrate any active cell on any process. notify the
            // user about this.
            std::cout << "Well " << name() << " does not penetrate any active cell."
                      << " Assuming it to be shut!\n";
            setWellStatus(WellStatus::Shut);
        }

        // determine the maximum depth of the well over all processes
        refDepth_ = comm.min(refDepth_);

        // the total volume of the well must also be summed over all processes
        wellTotalVolume_ = comm.sum(wellTotalVolume_);
    }

    /*!
     * \brief Set the control mode of the well.
     *
     * This specifies which quantities are assumed to be externally
     * given and which must be calculated based on those.
     */
    void setControlMode(ControlMode controlMode)
    { controlMode_ = controlMode; }

    /*!
     * \brief Set the temperature of the injected fluids [K]
     */
    void setTemperature(Scalar value)
    { wellTemperature_ = value; }

    /*!
     * \brief Set the connection transmissibility factor for a given degree of freedom.
     */
    template <class Context>
    void setConnectionTransmissibilityFactor(const Context& context, unsigned dofIdx, Scalar value)
    {
        unsigned globalDofIdx = context.globalSpaceIndex(dofIdx, /*timeIdx=*/0);
        dofVariables_[globalDofIdx]->connectionTransmissibilityFactor = value;
    }

    /*!
     * \brief Set the effective permeability Kh to be used for a given degree of freedom.
     *
     * By default, Kh is sqrt(K_xx * K_yy) * h, where K_xx and K_yy is the permeability
     * for the DOF in X and Y directions and h is the height associated with the degree
     * of freedom.
     *
     * Note: The connection transmissibility factor is updated after calling this method,
     *       so if setConnectionTransmissibilityFactor() is to have any effect, it should
     *       be called after setEffectivePermeability()!
     */
    template <class Context>
    void setEffectivePermeability(const Context& context, unsigned dofIdx, Scalar value)
    {
        unsigned globalDofIdx = context.globalSpaceIndex(dofIdx, /*timeIdx=*/0);
        dofVariables_[globalDofIdx].effectivePermeability = value;

        computeConnectionTransmissibilityFactor_(globalDofIdx);
    }

    /*!
     * \brief Set the type of the well (i.e., injector or producer).
     */
    void setWellType(WellType wellType)
    { wellType_ = wellType; }

    /*!
     * \brief Returns the type of the well (i.e., injector or producer).
     */
    WellType wellType() const
    { return wellType_; }

    /*!
     * \brief Set the index of fluid phase to be injected.
     *
     * This is only relevant if the well type is an injector.
     */
    void setInjectedPhaseIndex(unsigned injPhaseIdx)
    { injectedPhaseIdx_ = injPhaseIdx; }

    /*!
     * \brief Sets the reference depth for the bottom hole pressure [m]
     */
    void setReferenceDepth(Scalar value)
    { refDepth_ = value; }

    /*!
     * \brief The reference depth for the bottom hole pressure [m]
     */
    Scalar referenceDepth() const
    { return refDepth_; }

    /*!
     * \brief Set whether the well is open,closed or shut
     */
    void setWellStatus(WellStatus status)
    { wellStatus_ = status; }

    /*!
     * \brief Return whether the well is open,closed or shut
     */
    WellStatus wellStatus() const
    { return wellStatus_; }

    /*!
     * \brief Return true iff a degree of freedom is directly affected
     *        by the well
     */
    bool applies(unsigned globalDofIdx) const
    { return dofVariables_.count(globalDofIdx) > 0; }

    /*!
     * \brief Set the maximum/minimum bottom hole pressure [Pa] of the well.
     */
    void setTargetBottomHolePressure(Scalar val)
    { bhpLimit_ = val; }

    /*!
     * \brief Return the maximum/minimum bottom hole pressure [Pa] of the well.
     *
     * For injectors, this is the maximum, for producers it's the minimum.
     */
    Scalar targetBottomHolePressure() const
    { return bhpLimit_; }

    /*!
     * \brief Return the maximum/minimum bottom hole pressure [Pa] of the well.
     */
    Scalar bottomHolePressure() const
    { return actualBottomHolePressure_; }

    /*!
     * \brief Set the tubing head pressure [Pa] of the well.
     */
    void setTargetTubingHeadPressure(Scalar val)
    { thpLimit_ = val; }

    /*!
     * \brief Return the maximum/minimum tubing head pressure [Pa] of the well.
     *
     * For injectors, this is the maximum, for producers it's the minimum.
     */
    Scalar targetTubingHeadPressure() const
    { return thpLimit_; }

    /*!
     * \brief Return the maximum/minimum tubing head pressure [Pa] of the well.
     */
    Scalar tubingHeadPressure() const
    {
        // warning: this is a bit hacky...
        Scalar rho = 650; // kg/m^3
        Scalar g = 9.81; // m/s^2
        return actualBottomHolePressure_ + rho*refDepth_*g;
    }

    /*!
     * \brief Set the maximum combined rate of the fluids at the surface.
     */
    void setMaximumSurfaceRate(Scalar value)
    { maximumSurfaceRate_ = value; }

    /*!
     * \brief Return the weighted maximum surface rate [m^3/s] of the well.
     */
    Scalar maximumSurfaceRate() const
    { return maximumSurfaceRate_; }

    /*!
     * \brief Set the maximum combined rate of the fluids at the surface.
     */
    void setMaximumReservoirRate(Scalar value)
    { maximumReservoirRate_ = value; }

    /*!
     * \brief Return the weighted maximum reservoir rate [m^3/s] of the well.
     */
    Scalar maximumReservoirRate() const
    { return maximumReservoirRate_; }

    /*!
     * \brief Return the reservoir rate [m^3/s] actually seen by the well in the current time
     *        step.
     */
    Scalar reservoirRate() const
    { return actualWeightedResvRate_; }

    /*!
     * \brief Return the weighted surface rate [m^3/s] actually seen by the well in the current time
     *        step.
     */
    Scalar surfaceRate() const
    { return actualWeightedSurfaceRate_; }

    /*!
     * \brief Return the reservoir rate [m^3/s] of a given fluid which is actually seen
     *        by the well in the current time step.
     */
    Scalar reservoirRate(unsigned phaseIdx) const
    { return actualResvRates_[phaseIdx]; }

    /*!
     * \brief Return the weighted surface rate [m^3/s] of a given fluid which is actually
     *        seen by the well in the current time step.
     */
    Scalar surfaceRate(unsigned phaseIdx) const
    { return actualSurfaceRates_[phaseIdx]; }

    /*!
     * \brief Set the skin factor of the well
     *
     * Note: The connection transmissibility factor is updated after calling this method,
     *       so if setConnectionTransmissibilityFactor() is to have any effect, it should
     *       be called after setSkinFactor()!
     */
    template <class Context>
    void setSkinFactor(const Context& context, unsigned dofIdx, Scalar value)
    {
        unsigned globalDofIdx = context.globalSpaceIndex(dofIdx, /*timeIdx=*/0);
        dofVariables_[globalDofIdx].skinFactor = value;

        computeConnectionTransmissibilityFactor_(globalDofIdx);
    }

    /*!
     * \brief Return the well's skin factor at a DOF [-].
     */
    Scalar skinFactor(unsigned gridDofIdx) const
    { return dofVariables_.at(gridDofIdx).skinFactor_; }

    /*!
     * \brief Set the borehole radius of the well
     *
     * Note: The connection transmissibility factor is updated after calling this method,
     *       so if setConnectionTransmissibilityFactor() is to have any effect, it should
     *       be called after setRadius()!
     */
    template <class Context>
    void setRadius(const Context& context, unsigned dofIdx, Scalar value)
    {
        unsigned globalDofIdx = context.globalSpaceIndex(dofIdx, /*timeIdx=*/0);
        dofVariables_[globalDofIdx]->boreholeRadius = value;

        computeConnectionTransmissibilityFactor_(globalDofIdx);
    }

    /*!
     * \brief Return the well's radius at a cell [m].
     */
    Scalar radius(unsigned gridDofIdx) const
    { return dofVariables_.at(gridDofIdx)->radius_; }

    /*!
     * \brief Informs the well that a time step has just begun.
     */
    void beginTimeStep()
    {
        if (wellStatus() == Shut)
            return;

        // calculate the bottom hole pressure to be actually used
        if (controlMode_ == ControlMode::TubingHeadPressure) {
            // assume a density of 650 kg/m^3 for the bottom hole pressure
            // calculation
            Scalar rho = 650.0;
            targetBottomHolePressure_ = thpLimit_ + rho*refDepth_;
        }
        else if (controlMode_ == ControlMode::BottomHolePressure)
            targetBottomHolePressure_ = bhpLimit_;
        else
            // TODO: also take the tubing head pressure limit into account...
            targetBottomHolePressure_ = bhpLimit_;

        // make it very likely that we screw up if we control for {surface,reservoir}
        // rate, but depend on the {reservoir,surface} rate somewhere...
        if (controlMode_ == ControlMode::VolumetricSurfaceRate)
            maximumReservoirRate_ = 1e100;
        else if (controlMode_ == ControlMode::VolumetricReservoirRate)
            maximumSurfaceRate_ = 1e100;

        // reset the iteration index
        iterationIdx_ = 0;
    }

    /*!
     * \brief Informs the well that an iteration has just begun.
     *
     * The beginIteration*() methods, the well calculates the bottom
     * and tubing head pressures, the actual unconstraint production and
     * injection rates, etc. The callback is split into three parts as
     * this arrangement avoids iterating over the whole grid and to
     * re-calculate the volume variables for each well.
     *
     * This is supposed to prepare the well object to do the
     * computations which are required to do the DOF specific
     * things.
     */
    void beginIterationPreProcess()
    { }

    /*!
     * \brief Do the DOF specific part at the beginning of each iteration
     */
    template <class Context>
    void beginIterationAccumulate(Context& context, unsigned timeIdx)
    {
        if (wellStatus() == Shut)
            return;

        for (unsigned dofIdx = 0; dofIdx < context.numPrimaryDof(timeIdx); ++dofIdx) {
            unsigned globalDofIdx = context.globalSpaceIndex(dofIdx, timeIdx);
            if (!applies(globalDofIdx))
                continue;

            DofVariables& dofVars = *dofVariables_.at(globalDofIdx);
            const auto& intQuants = context.intensiveQuantities(dofIdx, timeIdx);

            if (iterationIdx_ == 0)
                dofVars.updateBeginTimestep(intQuants);

            dofVars.update(intQuants);
        }
    }

    /*!
     * \brief Informs the well that an iteration has just begun.
     *
     * This is the post-processing part which uses the results of the
     * accumulation callback.
     */
    void beginIterationPostProcess()
    {
        if (wellStatus() == Shut)
            return;

        auto& sol = const_cast<SolutionVector&>(simulator_.model().solution(/*timeIdx=*/0));
        int wellGlobalDof = AuxModule::localToGlobalDof(/*localDofIdx=*/0);

        if (!dofVariables_.empty()) {
            // retrieve the bottom hole pressure from the global system of equations
            actualBottomHolePressure_ = Toolbox::value(dofVariables_.begin()->second->pressure[0]);
            actualBottomHolePressure_ = computeRateEquivalentBhp_();
        }
        else
            // start with 300 bars if we don't have anything better
            actualBottomHolePressure_ = 300 * 1e5;

        sol[wellGlobalDof][0] = actualBottomHolePressure_;

        computeOverallRates_(actualBottomHolePressure_,
                             actualResvRates_,
                             actualSurfaceRates_);

        actualWeightedResvRate_ = computeWeightedRate_(actualResvRates_);
        actualWeightedSurfaceRate_ = computeWeightedRate_(actualSurfaceRates_);
    }

    /*!
     * \brief Called by the simulator after each Newton-Raphson iteration.
     */
    void endIteration()
    { ++ iterationIdx_; }

    /*!
     * \brief Called by the simulator after each time step.
     */
    void endTimeStep()
    {
        if (wellStatus() == Shut)
            return;

        // we use a condition that is always false here to prevent the code below from
        // bitrotting. (i.e., at least it stays compileable)
        if (false && simulator_.gridView().comm().rank() == 0) {
            std::cout << "Well '" << name() << "':\n";
            std::cout << " Control mode: " << controlMode_ << "\n";
            std::cout << " BHP limit: " << bhpLimit_/1e5 << " bar\n";
            std::cout << " Observed BHP: " << actualBottomHolePressure_/1e5 << " bar\n";
            std::cout << " Weighted surface rate limit: " << maximumSurfaceRate_ << "\n";
            std::cout << " Weighted surface rate: " << std::abs(actualWeightedSurfaceRate_) << " (="
                      << 100*std::abs(actualWeightedSurfaceRate_)/maximumSurfaceRate_ << "%)\n";

            std::cout << " Surface rates:\n";
            std::cout << "  oil: "
                      << actualSurfaceRates_[oilPhaseIdx] << " m^3/s = "
                      << actualSurfaceRates_[oilPhaseIdx]*(24*60*60) << " m^3/day = "
                      << actualSurfaceRates_[oilPhaseIdx]*(24*60*60)/0.15898729 << " STB/day = "
                      << actualSurfaceRates_[oilPhaseIdx]*(24*60*60)
                         *FluidSystem::referenceDensity(oilPhaseIdx, /*pvtRegionIdx=*/0) << " kg/day"
                      << "\n";
            std::cout << "  gas: "
                      << actualSurfaceRates_[gasPhaseIdx] << " m^3/s = "
                      << actualSurfaceRates_[gasPhaseIdx]*(24*60*60) << " m^3/day = "
                      << actualSurfaceRates_[gasPhaseIdx]*(24*60*60)/28.316847 << " MCF/day = "
                      << actualSurfaceRates_[gasPhaseIdx]*(24*60*60)
                         *FluidSystem::referenceDensity(gasPhaseIdx, /*pvtRegionIdx=*/0) << " kg/day"
                      << "\n";
            std::cout << "  water: "
                      << actualSurfaceRates_[waterPhaseIdx] << " m^3/s = "
                      << actualSurfaceRates_[waterPhaseIdx]*(24*60*60) << " m^3/day = "
                      << actualSurfaceRates_[waterPhaseIdx]*(24*60*60)/0.15898729 << " STB/day = "
                      << actualSurfaceRates_[waterPhaseIdx]*(24*60*60)
                         *FluidSystem::referenceDensity(waterPhaseIdx, /*pvtRegionIdx=*/0) << " kg/day"
                      << "\n";
        }
    }

    /*!
     * \brief Computes the source term for a degree of freedom.
     */
    template <class Context>
    void computeTotalRatesForDof(RateVector& q,
                                 const Context& context,
                                 unsigned dofIdx,
                                 unsigned timeIdx) const
    {
        q = 0.0;

        unsigned globalDofIdx = context.globalSpaceIndex(dofIdx, timeIdx);
        if (wellStatus() == Shut || !applies(globalDofIdx))
            return;

        // create a DofVariables object for the current evaluation point
        DofVariables tmp(*dofVariables_.at(globalDofIdx));

        tmp.update(context.intensiveQuantities(dofIdx, timeIdx));

        std::array<Evaluation, numPhases> volumetricRates;
        computeVolumetricDofRates_(volumetricRates, actualBottomHolePressure_, tmp);

        // convert to mass rates
        RateVector modelRate(0.0);
        const auto& intQuants = context.intensiveQuantities(dofIdx, timeIdx);
        for (unsigned phaseIdx = 0; phaseIdx < numPhases; ++phaseIdx) {
            if (!FluidSystem::phaseIsActive(phaseIdx))
                continue;

            // energy is disabled or we have production for the given phase, i.e., we
            // can use the intensive quantities' fluid state
            modelRate.setVolumetricRate(intQuants.fluidState(), phaseIdx, volumetricRates[phaseIdx]);

            if (enableEnergy) {
                if (volumetricRates[phaseIdx] < 0.0) {
                    // producer
                    const auto& fs = intQuants.fluidState();
                    modelRate[contiEnergyEqIdx] += volumetricRates[phaseIdx]*fs.density(phaseIdx)*fs.enthalpy(phaseIdx);
                }
                else if (volumetricRates[phaseIdx] > 0.0
                         && injectedPhaseIdx_ == phaseIdx)
                {
                    // injector for the right phase. we need to use the thermodynamic
                    // quantities from the borehole as upstream
                    //
                    // TODO: This is not implemented in a very efficient way, the
                    // required quantities could be precomputed at initialization!
                    auto fs = injectionFluidState_;

                    // TODO: maybe we need to use a depth dependent pressure here. the
                    // difference is probably not very large, and for wells that span
                    // multiple perforations it is unclear what "well temperature" means
                    // anyway.
                    fs.setPressure(phaseIdx, actualBottomHolePressure_);

                    fs.setTemperature(wellTemperature_);

                    typename FluidSystem::template ParameterCache<Evaluation> paramCache;
                    unsigned globalSpaceIdx = context.globalSpaceIndex(dofIdx, timeIdx);
                    unsigned pvtRegionIdx = context.primaryVars(dofIdx, timeIdx).pvtRegionIndex();
                    paramCache.setRegionIndex(pvtRegionIdx);
                    paramCache.setMaxOilSat(context.problem().maxOilSaturation(globalSpaceIdx));
                    paramCache.updatePhase(fs, phaseIdx);

                    const auto& rho = FluidSystem::density(fs, paramCache, phaseIdx);
                    fs.setDensity(phaseIdx, rho);

                    const auto& h = FluidSystem::enthalpy(fs, paramCache, phaseIdx);
                    fs.setEnthalpy(phaseIdx, h);

                    modelRate[contiEnergyEqIdx] += volumetricRates[phaseIdx]*fs.density(phaseIdx)*fs.enthalpy(phaseIdx);
                }
            }

            for (unsigned eqIdx = 0; eqIdx < modelRate.size(); ++eqIdx)
                q[conti0EqIdx + eqIdx] += modelRate[conti0EqIdx + eqIdx];
        }

        Opm::Valgrind::CheckDefined(q);
    }

protected:
    // compute the connection transmissibility factor based on the effective permeability
    // of a connection, the radius of the borehole and the skin factor.
    void computeConnectionTransmissibilityFactor_(unsigned globalDofIdx)
    {
        auto& dofVars = *dofVariables_[globalDofIdx];

        const auto& D = dofVars.effectiveSize;
        const auto& K = dofVars.permeability;
        Scalar Kh = dofVars.effectivePermeability;
        Scalar S = dofVars.skinFactor;
        Scalar rWell = dofVars.boreholeRadius;

        // compute the "equivalence radius" r_0 of the connection
        assert(K[0][0] > 0.0);
        assert(K[1][1] > 0.0);
        Scalar tmp1 = std::sqrt(K[1][1]/K[0][0]);
        Scalar tmp2 = 1.0 / tmp1;
        Scalar r0 = std::sqrt(D[0]*D[0]*tmp1 + D[1]*D[1]*tmp2);
        r0 /= std::sqrt(tmp1) + std::sqrt(tmp2);
        r0 *= 0.28;

        // we assume the well borehole in the center of the dof and that it is vertical,
        // i.e., the area which is exposed to the flow is 2*pi*r0*h. (for non-vertical
        // wells this would need to be multiplied with the cosine of the angle and the
        // height must be adapted...)
        const Scalar exposureFactor = 2*M_PI;

        dofVars.connectionTransmissibilityFactor = exposureFactor*Kh/(std::log(r0 / rWell) + S);
    }

    template <class ResultEval, class BhpEval>
    void computeVolumetricDofRates_(std::array<ResultEval, numPhases>& volRates,
                                    const BhpEval& bottomHolePressure,
                                    const DofVariables& dofVars) const
    {
        typedef Opm::MathToolbox<Evaluation> DofVarsToolbox;
        typedef typename std::conditional<std::is_same<BhpEval, Scalar>::value,
                                          ResultEval,
                                          Scalar>::type DofEval;
        for (unsigned phaseIdx = 0; phaseIdx < numPhases; ++phaseIdx)
            volRates[phaseIdx] = 0.0;

        // connection transmissibility factor for the current DOF.
        Scalar Twj = dofVars.connectionTransmissibilityFactor;

        // bottom hole pressure and depth of the degree of freedom
        ResultEval pbh = bottomHolePressure;
        Scalar depth = dofVars.depth;

        // gravity constant
        Scalar g = simulator_.problem().gravity()[dimWorld - 1];

        for (unsigned phaseIdx = 0; phaseIdx < numPhases; ++phaseIdx) {
            if (!FluidSystem::phaseIsActive(phaseIdx))
                continue;

            // well model due to Peaceman; see Chen et al., p. 449

            // phase pressure in grid cell
            const DofEval& p = DofVarsToolbox::template decay<DofEval>(dofVars.pressure[phaseIdx]);

            // density and mobility of fluid phase
            const DofEval& rho = DofVarsToolbox::template decay<DofEval>(dofVars.density[phaseIdx]);
            DofEval lambda;
            if (wellType_ == Producer) {
                //assert(p < pbh);
                lambda = DofVarsToolbox::template decay<DofEval>(dofVars.mobility[phaseIdx]);
            }
            else if (wellType_ == Injector) {
                //assert(p > pbh);
                if (phaseIdx != injectedPhaseIdx_)
                    continue;

                // use the total mobility, i.e. the sum of all phase mobilities at the
                // injector cell. this seems a bit weird: at the wall of the borehole,
                // there should only be injected phase present, so its mobility should be
                // 1/viscosity...
                lambda = 0.0;
                for (unsigned phase2Idx = 0; phase2Idx < numPhases; ++phase2Idx) {
                    if (!FluidSystem::phaseIsActive(phase2Idx))
                        continue;

                    lambda += DofVarsToolbox::template decay<DofEval>(dofVars.mobility[phase2Idx]);
                }
            }
            else
                throw std::logic_error("Type of well \""+name()+"\" is undefined");

            Opm::Valgrind::CheckDefined(pbh);
            Opm::Valgrind::CheckDefined(p);
            Opm::Valgrind::CheckDefined(g);
            Opm::Valgrind::CheckDefined(rho);
            Opm::Valgrind::CheckDefined(lambda);
            Opm::Valgrind::CheckDefined(depth);
            Opm::Valgrind::CheckDefined(refDepth_);

            // pressure in the borehole ("hole pressure") at the given location
            ResultEval ph = pbh + rho*g*(depth - refDepth_);

            // volumetric reservoir rate for the phase
            volRates[phaseIdx] = Twj*lambda*(ph - p);

            Opm::Valgrind::CheckDefined(g);
            Opm::Valgrind::CheckDefined(ph);
            Opm::Valgrind::CheckDefined(volRates[phaseIdx]);
        }
    }

    /*!
     * \brief Given the volumetric rates for all phases, return the
     *        corresponding weighted rate
     *
     * The weights are user-specified and can be set using
     * setVolumetricPhaseWeights()
     */
    template <class Eval>
    Eval computeWeightedRate_(const std::array<Eval, numPhases>& volRates) const
    {
        Eval result = 0;
        for (unsigned phaseIdx = 0; phaseIdx < numPhases; ++phaseIdx) {
            if (!FluidSystem::phaseIsActive(phaseIdx))
                continue;

            result += volRates[phaseIdx]*volumetricWeight_[phaseIdx];
        }
        return result;
    }

    /*!
     * \brief Convert volumetric reservoir rates into volumetric volume rates.
     *
     * This requires the density and composition of the phases and
     * thus the applicable fluid state.
     */
    template <class Eval>
    void computeSurfaceRates_(std::array<Eval, numPhases>& surfaceRates,
                              const std::array<Eval, numPhases>& reservoirRate,
                              const DofVariables& dofVars) const
    {
        // the array for the surface rates and the one for the reservoir rates must not
        // be the same!
        assert(&surfaceRates != &reservoirRate);

        int regionIdx = dofVars.pvtRegionIdx;

        // If your compiler bails out here, you have not chosen the correct fluid
        // system. Currently, only Opm::FluidSystems::BlackOil is supported, sorry...
        Scalar rhoOilSurface = FluidSystem::referenceDensity(oilPhaseIdx, regionIdx);
        Scalar rhoGasSurface = FluidSystem::referenceDensity(gasPhaseIdx, regionIdx);
        Scalar rhoWaterSurface = FluidSystem::referenceDensity(waterPhaseIdx, regionIdx);

        // oil
        if (FluidSystem::phaseIsActive(oilPhaseIdx))
            surfaceRates[oilPhaseIdx] =
                // oil in gas phase
                reservoirRate[gasPhaseIdx]
                * Toolbox::value(dofVars.density[gasPhaseIdx])
                * Toolbox::value(dofVars.gasMassFraction[oilCompIdx])
                / rhoOilSurface
                +
                // oil in oil phase
                reservoirRate[oilPhaseIdx]
                * Toolbox::value(dofVars.density[oilPhaseIdx])
                * Toolbox::value(dofVars.oilMassFraction[oilCompIdx])
                / rhoOilSurface;

        // gas
        if (FluidSystem::phaseIsActive(gasPhaseIdx))
            surfaceRates[gasPhaseIdx] =
                // gas in gas phase
                reservoirRate[gasPhaseIdx]
                * Toolbox::value(dofVars.density[gasPhaseIdx])
                * Toolbox::value(dofVars.gasMassFraction[gasCompIdx])
                / rhoGasSurface
                +
                // gas in oil phase
                reservoirRate[oilPhaseIdx]
                * Toolbox::value(dofVars.density[oilPhaseIdx])
                * Toolbox::value(dofVars.oilMassFraction[gasCompIdx])
                / rhoGasSurface;

        // water
        if (FluidSystem::phaseIsActive(waterPhaseIdx))
            surfaceRates[waterPhaseIdx] =
                reservoirRate[waterPhaseIdx]
                * Toolbox::value(dofVars.density[waterPhaseIdx])
                / rhoWaterSurface;
    }

    /*!
     * \brief Compute the volumetric phase rate of the complete well given a bottom hole
     *        pressure.
     *
     * A single degree of freedom may be different from the evaluation point.
     */
    void computeOverallRates_(Scalar bottomHolePressure,
                              std::array<Scalar, numPhases>& overallResvRates,
                              std::array<Scalar, numPhases>& overallSurfaceRates,
                              const DofVariables *evalDofVars = 0,
                              int globalEvalDofIdx = -1) const

    {
        for (unsigned phaseIdx = 0; phaseIdx < numPhases; ++phaseIdx) {
            overallResvRates[phaseIdx] = 0.0;
            overallSurfaceRates[phaseIdx] = 0.0;
        }

        auto dofVarsIt = dofVariables_.begin();
        const auto& dofVarsEndIt = dofVariables_.end();
        for (; dofVarsIt != dofVarsEndIt; ++ dofVarsIt) {
            std::array<Scalar, numPhases> volumetricReservoirRates;
            const DofVariables *tmp;
            if (dofVarsIt->first == globalEvalDofIdx)
                tmp = evalDofVars;
            else
                tmp = dofVarsIt->second;

            computeVolumetricDofRates_<Scalar, Scalar>(volumetricReservoirRates, bottomHolePressure, *tmp);

            std::array<Scalar, numPhases> volumetricSurfaceRates;
            for (unsigned phaseIdx = 0; phaseIdx < numPhases; ++phaseIdx) {
                volumetricSurfaceRates[ phaseIdx ] = 0;
            }
            computeSurfaceRates_(volumetricSurfaceRates, volumetricReservoirRates, *tmp);

            for (unsigned phaseIdx = 0; phaseIdx < numPhases; ++phaseIdx) {
                if (!FluidSystem::phaseIsActive(phaseIdx))
                    continue;

                overallResvRates[phaseIdx] += volumetricReservoirRates[phaseIdx];
                overallSurfaceRates[phaseIdx] += volumetricSurfaceRates[phaseIdx];
            }
        }
    }

    /*!
     * \brief Compute the weighted volumetric rate of the complete well given a bottom
     *        hole pressure.
     *
     * A single degree of freedom may be different from the evaluation point.
     */
    Scalar computeOverallWeightedSurfaceRate_(Scalar bottomHolePressure,
                                              std::array<Scalar, numPhases>& overallSurfaceRates,
                                              const DofVariables& evalDofVars,
                                              int globalEvalDofIdx) const

    {
        static std::array<Scalar, numPhases> resvRatesDummy;
        computeOverallRates_(bottomHolePressure,
                             overallSurfaceRates,
                             resvRatesDummy,
                             evalDofVars,
                             globalEvalDofIdx);
        return computeWeightedRate_(overallSurfaceRates);
    }

    // this is a more convenient version of the method above if all degrees of freedom
    // are supposed to be at their evaluation points.
    Scalar computeOverallWeightedSurfaceRate_(Scalar bottomHolePressure,
                                              std::array<Scalar, numPhases>& overallSurfaceRates) const
    {
        // create a dummy DofVariables object and call the method above using an index
        // that is guaranteed to never be part of a well...
        static DofVariables dummyDofVars;
        return computeOverallWeightedSurfaceRate_(bottomHolePressure,
                                                  overallSurfaceRates,
                                                  dummyDofVars,
                                                  /*globalEvalDofIdx=*/-1);
    }

    /*!
     * \brief Compute the "rate-equivalent bottom hole pressure"
     *
     * I.e. The bottom hole pressure where the well rate is exactly the one which is
     * targeted. This is zero of the "rate-equivalent bottom hole pressure" would be
     * smaller than 1 bar.
     */
    Scalar computeRateEquivalentBhp_() const
    {
        if (wellStatus() == Shut)
            // there is no flow happening in the well, so we return 0...
            return 0.0;

        // initialize the bottom hole pressure which we would like to calculate
        Scalar bhpScalar = actualBottomHolePressure_;
        if (bhpScalar > 1e8)
            bhpScalar = 1e8;
        if (bhpScalar < 1e5)
            bhpScalar = 1e5;

        // if the BHP goes below 1 bar for the first time, we reset it to 10 bars and
        // are "on bail", i.e. if it goes below 1 bar again, we give up because the
        // final pressure would be below 1 bar...
        bool onBail = false;

        // Newton-Raphson method
        typedef Opm::DenseAd::Evaluation<Scalar, 1> BhpEval;

        BhpEval bhpEval(bhpScalar);
        bhpEval.setDerivative(0, 1.0);
        const Scalar tolerance = 1e3*std::numeric_limits<Scalar>::epsilon();
        const int maxIter = 20;
        for (int iterNum = 0; iterNum < maxIter; ++iterNum) {
            const auto& f = wellResidual_<BhpEval>(bhpEval);

            if (std::abs(f.derivative(0)) < 1e-20)
                throw Opm::NumericalIssue("Cannot determine the bottom hole pressure for well "+name()
                                            +": Derivative of the well residual is too small");
            Scalar delta = f.value()/f.derivative(0);

            bhpEval.setValue(bhpEval.value() - delta);
            if (bhpEval < 1e5) {
                bhpEval.setValue(1e5);
                if (onBail)
                    return bhpEval.value();
                else
                    onBail = true;
            }
            else
                onBail = false;

            if (std::abs(delta/bhpEval.value()) < tolerance)
                return bhpEval.value();
        }

        throw Opm::NumericalIssue("Could not determine the bottom hole pressure of well '"+name()
                                  +"' within " + std::to_string(maxIter) + " iterations.");
    }

    template <class BhpEval>
    BhpEval wellResidual_(const BhpEval& bhp,
                          const DofVariables *replacementDofVars = 0,
                          int replacedGridIdx = -1) const
    {
        typedef Opm::MathToolbox<BhpEval> BhpEvalToolbox;

        // compute the volumetric reservoir and surface rates for the complete well
        BhpEval resvRate = 0.0;

        std::array<BhpEval, numPhases> totalSurfaceRates;
        std::fill(totalSurfaceRates.begin(), totalSurfaceRates.end(), 0.0);

        auto dofVarsIt = dofVariables_.begin();
        const auto& dofVarsEndIt = dofVariables_.end();
        for (; dofVarsIt != dofVarsEndIt; ++ dofVarsIt) {
            std::array<BhpEval, numPhases> resvRates;
            const DofVariables *dofVars = dofVarsIt->second;
            if (replacedGridIdx == dofVarsIt->first)
                dofVars = replacementDofVars;
            computeVolumetricDofRates_(resvRates, bhp, *dofVars);

            std::array<BhpEval, numPhases> surfaceRates;
            computeSurfaceRates_(surfaceRates, resvRates, *dofVars);

            for (unsigned phaseIdx = 0; phaseIdx < numPhases; ++phaseIdx) {
                if (!FluidSystem::phaseIsActive(phaseIdx))
                    continue;

                totalSurfaceRates[phaseIdx] += surfaceRates[phaseIdx];
            }

            resvRate += computeWeightedRate_(resvRates);
        }

        BhpEval surfaceRate = computeWeightedRate_(totalSurfaceRates);

        // compute the residual of well equation. we currently use max(rateMax - rate,
        // bhp - targetBhp) for producers and max(rateMax - rate, bhp - targetBhp) for
        // injectors. (i.e., the target bottom hole pressure is an upper limit for
        // injectors and a lower limit for producers.) Note that with this approach, one
        // of the limits must always be reached to get the well equation to zero...
        Opm::Valgrind::CheckDefined(maximumSurfaceRate_);
        Opm::Valgrind::CheckDefined(maximumReservoirRate_);
        Opm::Valgrind::CheckDefined(surfaceRate);
        Opm::Valgrind::CheckDefined(resvRate);

        BhpEval result = 1e30;

        BhpEval maxSurfaceRate = maximumSurfaceRate_;
        BhpEval maxResvRate = maximumReservoirRate_;
        if (wellStatus() == Closed) {
            // make the weight of the fluids on the surface equal and require that no
            // fluids are produced on the surface...
            maxSurfaceRate = 0.0;
            surfaceRate = 0.0;
            for (unsigned phaseIdx = 0; phaseIdx < numPhases; ++phaseIdx) {
                if (!FluidSystem::phaseIsActive(phaseIdx))
                    continue;

                surfaceRate += totalSurfaceRates[phaseIdx];
            }

            // don't care about the reservoir rate...
            maxResvRate = 1e30;
        }

        if (wellType_ == Injector) {
            // for injectors the computed rates are positive and the target BHP is the
            // maximum allowed pressure ...
            result = BhpEvalToolbox::min(maxSurfaceRate - surfaceRate, result);
            result = BhpEvalToolbox::min(maxResvRate - resvRate, result);
            result = BhpEvalToolbox::min(1e-7*(targetBottomHolePressure_ - bhp), result);
        }
        else {
            assert(wellType_ == Producer);
            // ... for producers the rates are negative and the bottom hole pressure is
            // is the minimum
            result = BhpEvalToolbox::min(maxSurfaceRate + surfaceRate, result);
            result = BhpEvalToolbox::min(maxResvRate + resvRate, result);
            result = BhpEvalToolbox::min(1e-7*(bhp - targetBottomHolePressure_), result);
        }

        const Scalar scalingFactor = 1e-3;
        return scalingFactor*result;
    }

    const Simulator& simulator_;

    std::string name_;

    std::vector<DofVariables, Ewoms::aligned_allocator<DofVariables, alignof(DofVariables)> > dofVarsStore_;
    std::map<int, DofVariables*> dofVariables_;

    // the number of times beginIteration*() was called for the current time step
    unsigned iterationIdx_;

    // the type of the well (injector, producer or undefined)
    WellType wellType_;

    // Specifies whether the well is currently open, closed or shut. The difference
    // between "closed" and "shut" is that for the former, the well is assumed to be
    // closed above the reservoir so that cross-flow within the well is possible while
    // the well is completely separated from the reservoir if it is shut. (i.e., no
    // crossflow is possible in this case.)
    WellStatus wellStatus_;

    // specifies the quantities which are controlled for (i.e., which
    // should be assumed to be externally specified and which should
    // be computed based on those)
    ControlMode controlMode_;

    // the sum of the total volumes of all the degrees of freedoms that interact with the well
    Scalar wellTotalVolume_;

    // the temperature assumed for the fluid (in the case of an injector well)
    Scalar wellTemperature_;

    // The assumed bottom hole and tubing head pressures as specified by the user
    Scalar bhpLimit_;
    Scalar thpLimit_;

    // The bottom hole pressure to be targeted by the well model. This may be computed
    // from the tubing head pressure (if the control mode is TubingHeadPressure), or it may be
    // just the user-specified bottom hole pressure if the control mode is
    // BottomHolePressure.
    Scalar targetBottomHolePressure_;

    // The bottom hole pressure which is actually observed in the well
    Scalar actualBottomHolePressure_;

    // The maximum weighted volumetric surface rates specified by the
    // user. This is used to apply rate limits and it is to be read as
    // the maximum absolute value of the rate, i.e., the well can
    // produce or inject the given amount.
    Scalar maximumSurfaceRate_;

    // The maximum weighted volumetric reservoir rates specified by
    // the user. This is used to apply rate limits and it is to be
    // read as the maximum absolute value of the rate, i.e., the well
    // can produce or inject the given amount.
    Scalar maximumReservoirRate_;

    // The volumetric surface rate which is actually observed in the well
    Scalar actualWeightedSurfaceRate_;
    std::array<Scalar, numPhases> actualSurfaceRates_;

    // The volumetric reservoir rate which is actually observed in the well
    Scalar actualWeightedResvRate_;
    std::array<Scalar, numPhases> actualResvRates_;

    // The relative weight of the volumetric rate of each fluid
    Scalar volumetricWeight_[numPhases];

    // the reference depth for the bottom hole pressure. if not specified otherwise, this
    // is the position of the _highest_ DOF in the well.
    Scalar refDepth_;

    // The thermodynamic state of the fluid which gets injected
    //
    // The fact that this attribute is mutable is kind of an hack
    // which can be avoided using a PressureOverlayFluidState, but
    // then performance would be slightly worse...
    mutable FluidState injectionFluidState_;

    unsigned injectedPhaseIdx_;
};
} // namespace Ewoms

#endif<|MERGE_RESOLUTION|>--- conflicted
+++ resolved
@@ -370,19 +370,23 @@
 #else
                 matrix[wellGlobalDofIdx][wellDofIt->first] = 0.0;
                 matrix[wellDofIt->first][wellGlobalDofIdx] = 0.0;
-<<<<<<< HEAD
 #endif
-                residual[wellGlobalDofIdx] = 0.0;
-=======
->>>>>>> a39c37fc
             }
+#if USE_DUNE_FEM_SOLVERS
+            matrix.setBlock( wellGlobalDofIdx, wellGlobalDofIdx, diagBlock );
+#else
             matrix[wellGlobalDofIdx][wellGlobalDofIdx] = diagBlock;
+#endif
             residual[wellGlobalDofIdx] = 0.0;
             return;
         }
         else if (dofVariables_.empty()) {
             // the well does not feature any perforations on the local process
+#if USE_DUNE_FEM_SOLVERS
+            matrix.setBlock( wellGlobalDofIdx, wellGlobalDofIdx, diagBlock );
+#else
             matrix[wellGlobalDofIdx][wellGlobalDofIdx] = diagBlock;
+#endif
             residual[wellGlobalDofIdx] = 0.0;
             return;
         }
